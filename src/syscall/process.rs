--- conflicted
+++ resolved
@@ -21,11 +21,7 @@
 use crate::memory::allocate_frames;
 use crate::paging::mapper::PageFlushAll;
 use crate::paging::temporary_page::TemporaryPage;
-<<<<<<< HEAD
-use crate::paging::{ActivePageTable, InactivePageTable, Page, PageFlags, VirtualAddress, PAGE_SIZE};
-=======
-use crate::paging::{ActivePageTable, InactivePageTable, PageTableType, Page, VirtualAddress, PAGE_SIZE};
->>>>>>> 17c26155
+use crate::paging::{ActivePageTable, InactivePageTable, Page, PageFlags, PageTableType, VirtualAddress, PAGE_SIZE};
 use crate::{ptrace, syscall};
 use crate::scheme::FileHandle;
 use crate::start::usermode;
@@ -441,15 +437,9 @@
 
                 // Copy grant mapping
                 if ! grants.read().is_empty() {
-<<<<<<< HEAD
-                    let frame = active_table.p4()[crate::USER_GRANT_PML4].pointed_frame().expect("user grants not mapped");
-                    let flags = active_table.p4()[crate::USER_GRANT_PML4].flags();
-                    active_table.with(&mut new_table, &mut temporary_page, |mapper| {
-=======
                     let frame = active_utable.p4()[crate::USER_GRANT_PML4].pointed_frame().expect("user grants not mapped");
                     let flags = active_utable.p4()[crate::USER_GRANT_PML4].flags();
                     active_utable.with(&mut new_utable, &mut temporary_upage, |mapper| {
->>>>>>> 17c26155
                         mapper.p4_mut()[crate::USER_GRANT_PML4].set(frame, flags);
                     });
                 }
@@ -472,15 +462,9 @@
                     let start_page = Page::containing_address(VirtualAddress::new(start));
                     let end_page = Page::containing_address(VirtualAddress::new(end - 1));
                     for page in Page::range_inclusive(start_page, end_page) {
-<<<<<<< HEAD
-                        let frame = active_table.translate_page(page).expect("kernel percpu not mapped");
-                        active_table.with(&mut new_table, &mut temporary_page, |mapper| {
-                            let result = mapper.map_to(page, frame, PageFlags::new().write(true));
-=======
                         let frame = active_ktable.translate_page(page).expect("kernel percpu not mapped");
                         active_ktable.with(&mut new_ktable, &mut temporary_kpage, |mapper| {
-                            let result = mapper.map_to(page, frame, EntryFlags::PRESENT | EntryFlags::NO_EXECUTE | EntryFlags::WRITABLE);
->>>>>>> 17c26155
+                            let result = mapper.map_to(page, frame, PageFlags::new().write(true));
                             // Ignore result due to operating on inactive table
                             unsafe { result.ignore(); }
                         });
@@ -638,7 +622,6 @@
         drop(context.tls.take());
     }
 
-<<<<<<< HEAD
     // NOTE: If we do not replace the grants `Arc`, then a strange situation can appear where the
     // main thread and another thread exit simultaneously before either one is reaped. If that
     // happens, then the last context that runs exit will think that there is still are still
@@ -662,14 +645,6 @@
         for grant in grants.inner.into_iter() {
             if reaping {
                 log::error!("{}: {}: Grant should not exist: {:?}", context.id.into(), *context.name.read(), grant);
-=======
-    let mut grants = context.grants.write();
-    if Arc::strong_count(&context.grants) == 1 {
-        let grants = mem::replace(&mut *grants, UserGrants::default());
-        for grant in grants.inner.into_iter() {
-            if reaping {
-                println!("{}: {}: Grant should not exist: {:?}", context.id.into(), *context.name.read(), grant);
->>>>>>> 17c26155
 
                 let mut new_table = unsafe { InactivePageTable::from_address(context.arch.get_page_utable()) };
                 let mut temporary_page = TemporaryPage::new(Page::containing_address(VirtualAddress::new(crate::USER_TMP_GRANT_OFFSET)));
